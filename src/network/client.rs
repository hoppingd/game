use std::net::{IpAddr, SocketAddr, UdpSocket};

use super::*;
use crate::player::{self, CameraBoundsBox, Player};
use crate::states;
use crate::world::derender_chunk;
use crate::world::Terrain;
use crate::{WIN_H, WIN_W};
use bevy::prelude::*;
use iyes_loopless::prelude::*;

/// Should be used as a global resource on the client
#[derive(Debug)]
struct Client {
    /// UDP socket that should be used for everything
    socket: UdpSocket,
    /// There is only ever one server we care about
    server: SocketAddr,
    /// Our current sequence number
    current_sequence: u64,
    /// Last sequence we received from the server
    last_received_sequence: u64,
    /// Which bodies should be sent in the next outgoing packet
    bodies: Vec<ClientBodyElem>,
    /// Debugging pause: drop all packets in and out, stop any processing
    debug_paused: bool,
    /// TODO: replace this with iyes_loopless fixedtimestep
    real_tick_count: u64,
    /// Incoming buffer
    buffer: [u8; BUFFER_SIZE],
}

impl Client {
    fn new(server_address: SocketAddr) -> Result<Self, std::io::Error> {
        // port 0 means we let the OS decide
        let addr = SocketAddr::from(([0, 0, 0, 0], 0));
        let sock = UdpSocket::bind(addr)?;

        // we want nonblocking sockets!
        sock.set_nonblocking(true)?;

        Ok(Self {
            socket: sock,
            server: server_address,
            last_received_sequence: 0,
            current_sequence: 0,
            bodies: Vec::with_capacity(DEFAULT_BODIES_VEC_CAPACITY),
            debug_paused: true, // TODO: remove
            real_tick_count: 0,
            buffer: [0u8; BUFFER_SIZE],
        })
    }

    /// Send a message to the server
    fn send_message(&self, message: ClientToServer) -> Result<(), SendError> {
        send_message(&self.socket, self.server, message)?;
        Ok(())
    }

    /// Non-blocking way to get one message from the socket
    fn get_one_message(&mut self) -> Result<ServerToClient, ReceiveError> {
        // read from socket
        let (_size, sender_addr) = self.socket.recv_from(&mut self.buffer).map_err(|e| match e
            .kind()
        {
            std::io::ErrorKind::WouldBlock => ReceiveError::NoMessage,
            _ => ReceiveError::IoError(e),
        })?;

        // check if it's actually from the server
        if sender_addr != self.server {
            return Err(ReceiveError::UnknownSender);
        }

        // decode message
        let (message, _size) = bincode::decode_from_slice(&self.buffer, BINCODE_CONFIG)
            .map_err(ReceiveError::DecodeError)?;

        Ok(message)
    }

    /// Push a body that will be sent to the server
    fn enqueue_body(&mut self, body: ClientBodyElem) {
        self.bodies.push(body);
    }

    /// Client logic for handling bodies received from the server
    /// TODO: improve performance by avoiding copies
    fn handle_body(
        &mut self,
        body: ServerBodyElem,
        commands: &mut Commands,
        terrain: &mut Terrain,
    ) {
        match body {
            ServerBodyElem::Pong(pong) => info!("got pong for seqnum: {}", pong),
            ServerBodyElem::Terrain(t) => {
                // overwrite
                info!("got terrain, overwriting!");

                // de-render all old chunks
                for chunk in &mut terrain.chunks {
                    derender_chunk(commands, chunk);
                }

                // overwrite the terrain
                *terrain = t;

                // terrain will be re-rendered as necessary

                info!("done with terrain overwrite");
            }
        }
    }
}

pub struct ClientPlugin {
    pub server_address: IpAddr,
    pub server_port: u16,
}

impl Plugin for ClientPlugin {
    fn build(&self, app: &mut App) {
        // enter system
        app.add_enter_system(states::client::GameState::InGame, create_client);

        // exit system
        app.add_exit_system(states::client::GameState::InGame, destroy_client);

        // add timestep
        app.add_fixed_timestep(
            std::time::Duration::from_secs_f64(1. / NETWORK_TICK_HZ as f64),
            NETWORK_TICK_LABEL,
        );

        // input systems (debug)
        app.add_system(
            o_pause_client
                .run_in_state(states::client::GameState::InGame)
                .label("pause"),
        )
        .add_system(
            p_queues_ping
                .run_in_state(states::client::GameState::InGame)
                .label("p_queues_ping")
        );

        // network timestep systems
        app
        .add_fixed_timestep_system(
            NETWORK_TICK_LABEL,
            0,
            increase_tick
                .run_in_state(states::client::GameState::InGame)
                .label("increase_tick"),
        )
        .add_fixed_timestep_system(
            NETWORK_TICK_LABEL,
            0,
            queue_inputs
                .run_in_state(states::client::GameState::InGame)
                .label("queue_inputs")
                .after("increase_tick"),
        )
<<<<<<< HEAD
        .add_fixed_timestep_system(
            NETWORK_TICK_LABEL,
            0,
            client_handle_messages
                .run_in_state(states::client::GameState::InGame)
                .label("client_handle_messages")
                .after("increase_tick"),
=======
        .add_system_set(
            SystemSet::on_update(states::client::GameState::InGame)
                .with_system(client_timeout)
                .with_system(o_pause_client)
                .with_system(increase_tick.after(o_pause_client))
                .with_system(p_queues_ping.after(increase_tick))
                .with_system(queue_inputs.after(increase_tick))
                .with_system(client_handle_messages.after(p_queues_ping))
                .with_system(send_bodies.after(client_handle_messages)),
>>>>>>> 38539e51
        )
        .add_fixed_timestep_system(
            NETWORK_TICK_LABEL,
            0,
            send_bodies
                .run_in_state(states::client::GameState::InGame)
                .label("send_bodies")
                .after("client_handle_messages"),
        );
    }
}

fn create_client(mut commands: Commands) {
    let client = match Client::new(SocketAddr::from((DEFAULT_SERVER_IP, DEFAULT_SERVER_PORT))) {
        Ok(s) => s,
        Err(e) => panic!("Unable to create client: {}", e),
    };
    info!("client created");
    commands.insert_resource(client);
}

fn destroy_client(mut commands: Commands) {
    commands.remove_resource::<Client>();
}

fn increase_tick(mut client: ResMut<Client>) {
    // don't increment when paused
    if !client.debug_paused {
        client.current_sequence += 1;
        client.real_tick_count += 1;
    }
}

fn o_pause_client(mut client: ResMut<Client>, input: Res<Input<KeyCode>>) {
    if !input.just_pressed(KeyCode::O) {
        return;
    }
    info!("o button pressed");

    client.debug_paused = !client.debug_paused;

    warn!(
        "client now {}paused",
        if client.debug_paused { "" } else { "un" }
    );
}

/// simple system to make P queue up a ping to the server
fn p_queues_ping(mut client: ResMut<Client>, input: Res<Input<KeyCode>>) {
    // return early if P was not pressed
    if !input.just_pressed(KeyCode::P) {
        return;
    }

    if client.debug_paused {
        return;
    }

    let num_ping_bodies = client
        .bodies
        .iter()
        .filter(|b| match b {
            ClientBodyElem::Ping => true,
            ClientBodyElem::Input(_) => false,
        })
        .count();

    // only allow one ping per network cycle
    if num_ping_bodies == 0 {
        info!("client queueing a ping");
        client.enqueue_body(ClientBodyElem::Ping);
    }
}

/// Scrape client inputs and queue up sending them to server
fn queue_inputs(
    mut client: ResMut<Client>,
    bevy_input: Res<Input<KeyCode>>,
    mouse: Res<Input<MouseButton>>,
    mut windows: ResMut<Windows>,
    mut query: Query<(&mut Transform, &mut CameraBoundsBox, With<Player>)>,
) {
    // TODO: remove
    // only send out once every x frames
    if client.debug_paused {
        return;
    }

    //Code to calculate the block x and y to mine based on the mouse x and y from bevy

    let mut block_x_from_mouse = 0;
    let mut block_y_from_mouse = 0;

    let window = windows.get_primary_mut();

    if !window.is_none() {
        let win = window.unwrap();
        for (transform, camera_box, _player) in query.iter_mut() {
            let ms = win.cursor_position();

            if !ms.is_none() {
                let mouse_pos = ms.unwrap();

                //calculate distance of click from camera center
                let dist_x = mouse_pos.x - (WIN_W / 2.);
                let dist_y = mouse_pos.y - (WIN_H / 2.);

                //calculate bevy choords of click
                let game_x = camera_box.center_coord.x + dist_x;
                let game_y = camera_box.center_coord.y + dist_y;

                //calculate block coords from bevy coords
                block_x_from_mouse = (game_x / 32.).round() as usize;
                block_y_from_mouse = (game_y / -32.).round() as usize;
            }
        }
    }

    let input = player::PlayerInput {
        left: bevy_input.pressed(KeyCode::A),
        right: bevy_input.pressed(KeyCode::D),
        jump: bevy_input.pressed(KeyCode::Space),
        mine: mouse.pressed(MouseButton::Left),
        block_x: block_x_from_mouse,
        block_y: block_y_from_mouse,
    };

    // TODO: add block mining attempts

    client.enqueue_body(ClientBodyElem::Input(input));
}

/// Get and handle all messages from server
fn client_handle_messages(
    mut client: ResMut<Client>,
    mut terrain: ResMut<Terrain>,
    mut commands: Commands,
) {
    if client.debug_paused {
        // eat all the messages
        let mut void = [0u8; 0];
        while client.socket.recv_from(&mut void).is_ok() {}
        return;
    }

    loop {
        match client.get_one_message() {
            Ok(message) => {
                info!(
                    "client received message with {} bodies",
                    message.bodies.len()
                );
                // only process newer messages, ignore old ones that arrive out of orders
                if message.header.sequence > client.last_received_sequence {
                    // handle all bodies sent from the server
                    for body in message.bodies {
                        client.handle_body(body, &mut commands, &mut terrain);
                    }

                    // if we are desync'd
                    if client.current_sequence != message.header.sequence {
                        let ticks_ahead =
                            client.current_sequence as i64 - message.header.sequence as i64;
                        let ahead = ticks_ahead > 0;
                        warn!(
                            "client out of sync, {} ticks {}!",
                            if ahead { ticks_ahead } else { -ticks_ahead },
                            if ahead { "ahead" } else { "behind" }
                        );

                        // jump to server's sequence
                        client.current_sequence = message.header.sequence;
                    }

                    // remember the last sequence that we received
                    client.last_received_sequence = message.header.sequence;
                }
            }
            Err(ReceiveError::UnknownSender) => {
                warn!("client got message, but not from server!");
            }
            Err(ReceiveError::NoMessage) => {
                // no more messages at the moment
                break;
            }
            Err(e) => {
                error!("client receive error: {:?}", e);
            }
        }
    }
}

fn send_bodies(mut client: ResMut<Client>) {
    if client.debug_paused {
        return;
    }

    let message = ClientToServer {
        header: ClientHeader {
            current_sequence: client.current_sequence,
            last_received_sequence: client.last_received_sequence,
        },
        bodies: client.bodies.clone(),
    };
    let success_str = format!("client sent message to server: {:?}", message);
    match client.send_message(message) {
        Ok(_) => info!("{}", success_str),
        Err(e) => error!("failed to send message to server: {:?}", e),
    }

    // client doesn't care if message arrives -- it never retransmits bodies
    client.bodies.clear();
}

// TODO: client-side timeout!
fn client_timeout(mut client: ResMut<Client>) {
    let timeout = client.current_sequence - client.last_received_sequence
        >= FRAME_DIFFERENCE_BEFORE_DISCONNECT;
    if timeout {
        error!("Client Timeout");
        on_timeout(client);
    }
}

//TODO: clean up after a timeout
fn on_timeout(mut client: ResMut<Client>) {
    info!("Clearing bodies");
    client.bodies.clear();
    //reset server address
}<|MERGE_RESOLUTION|>--- conflicted
+++ resolved
@@ -3,6 +3,7 @@
 use super::*;
 use crate::player::{self, CameraBoundsBox, Player};
 use crate::states;
+use crate::states::client::GameState;
 use crate::world::derender_chunk;
 use crate::world::Terrain;
 use crate::{WIN_H, WIN_W};
@@ -142,12 +143,11 @@
         .add_system(
             p_queues_ping
                 .run_in_state(states::client::GameState::InGame)
-                .label("p_queues_ping")
+                .label("p_queues_ping"),
         );
 
         // network timestep systems
-        app
-        .add_fixed_timestep_system(
+        app.add_fixed_timestep_system(
             NETWORK_TICK_LABEL,
             0,
             increase_tick
@@ -162,7 +162,6 @@
                 .label("queue_inputs")
                 .after("increase_tick"),
         )
-<<<<<<< HEAD
         .add_fixed_timestep_system(
             NETWORK_TICK_LABEL,
             0,
@@ -170,17 +169,6 @@
                 .run_in_state(states::client::GameState::InGame)
                 .label("client_handle_messages")
                 .after("increase_tick"),
-=======
-        .add_system_set(
-            SystemSet::on_update(states::client::GameState::InGame)
-                .with_system(client_timeout)
-                .with_system(o_pause_client)
-                .with_system(increase_tick.after(o_pause_client))
-                .with_system(p_queues_ping.after(increase_tick))
-                .with_system(queue_inputs.after(increase_tick))
-                .with_system(client_handle_messages.after(p_queues_ping))
-                .with_system(send_bodies.after(client_handle_messages)),
->>>>>>> 38539e51
         )
         .add_fixed_timestep_system(
             NETWORK_TICK_LABEL,
@@ -189,6 +177,14 @@
                 .run_in_state(states::client::GameState::InGame)
                 .label("send_bodies")
                 .after("client_handle_messages"),
+        )
+        .add_fixed_timestep_system(
+            NETWORK_TICK_LABEL,
+            0,
+            client_timeout
+                .run_in_state(states::client::GameState::InGame)
+                .label("client_timeout")
+                .after("send_bodies"),
         );
     }
 }
@@ -203,6 +199,7 @@
 }
 
 fn destroy_client(mut commands: Commands) {
+    info!("destroying client");
     commands.remove_resource::<Client>();
 }
 
@@ -264,7 +261,6 @@
     mut query: Query<(&mut Transform, &mut CameraBoundsBox, With<Player>)>,
 ) {
     // TODO: remove
-    // only send out once every x frames
     if client.debug_paused {
         return;
     }
@@ -396,18 +392,22 @@
 }
 
 // TODO: client-side timeout!
-fn client_timeout(mut client: ResMut<Client>) {
+fn client_timeout(mut client: ResMut<Client>, mut commands: Commands) {
+    if client.debug_paused {
+        return;
+    }
     let timeout = client.current_sequence - client.last_received_sequence
         >= FRAME_DIFFERENCE_BEFORE_DISCONNECT;
     if timeout {
         error!("Client Timeout");
-        on_timeout(client);
+        on_timeout(client, commands);
     }
 }
 
 //TODO: clean up after a timeout
-fn on_timeout(mut client: ResMut<Client>) {
+fn on_timeout(mut client: ResMut<Client>, mut commands: Commands) {
     info!("Clearing bodies");
     client.bodies.clear();
-    //reset server address
+    // go back to menu
+    commands.insert_resource(NextState(GameState::Menu));
 }