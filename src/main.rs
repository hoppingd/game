--- conflicted
+++ resolved
@@ -1,11 +1,8 @@
 use bevy::prelude::*;
 
 mod credit_image;
-<<<<<<< HEAD
 mod menu;
-=======
 mod player;
->>>>>>> 802a4e49
 mod states;
 mod world;
 
@@ -18,13 +15,10 @@
 
 fn main() {
     App::new()
-<<<<<<< HEAD
-        .add_startup_system(setup)
         .add_plugins(DefaultPlugins)
         .add_plugin(states::StatePlugin)
         .add_plugin(credit_image::CreditImagePlugin)
         .add_plugin(menu::MenuPlugin)
-=======
         .insert_resource(WindowDescriptor {
             title: String::from(TITLE),
             width: WIN_W,
@@ -41,15 +35,7 @@
             height: 720.,
             ..default()
         })
-        .add_plugins(DefaultPlugins)
-        .add_plugin(states::StatePlugin)
-        .add_plugin(credit_image::CreditImagePlugin)
         .add_plugin(world::WorldPlugin)
         .add_plugin(player::PlayerPlugin)
->>>>>>> 802a4e49
         .run();
-}
-
-fn setup(mut c: Commands) {
-    c.spawn_bundle(Camera2dBundle::default());
 }