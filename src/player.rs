use bevy::{
    prelude::*,
    sprite::collide_aabb::{collide, Collision},
    time::Stopwatch,
};
use std::{cmp, time::Duration};

use crate::network::BINCODE_CONFIG;
use bincode::{Decode, Encode};
use std::fs::*;
use std::io::Write;

use crate::{
    states::GameState,
    world::{
        block_exists, derender_chunk, destroy_block, render_chunk, spawn_chunk, to_world_point_x,
        to_world_point_y, Terrain, CHUNK_HEIGHT, CHUNK_WIDTH,
    },
    CharacterCamera, WIN_H, WIN_W,
};

const PLAYER_ASSET: &str = "Ferris.png";
const PLAYER_SIZE: f32 = 32.;
const PLAYER_START_COORDS: (u64, u64) = (0, 0);
const PLAYER_SPEED: f32 = 500.;
const PLAYER_JUMP_DURATION: f32 = 0.3; //seconds
const PLAYER_MINE_DURATION: f32 = 2.; //seconds
const PLAYER_MINE_RADIUS: f32 = 3.; //number of blocks
const GRAVITY: f32 = -350.0;
const CAMERA_BOUNDS_SIZE: [f32; 2] = [1000., 500.];
const PLAYER_Z: f32 = 2.0;

#[derive(Component)]
pub struct Player;

impl Encode for Player {
    fn encode<E: bincode::enc::Encoder>(
        &self,
        encoder: &mut E,
    ) -> Result<(), bincode::error::EncodeError> {
        bincode::Encode::encode(&self, encoder);
        Ok(())
    }
}

impl Decode for Player {
    fn decode<D: bincode::de::Decoder>(
        decoder: &mut D,
    ) -> Result<Self, bincode::error::DecodeError> {
        Ok(Self {})
    }
}

#[derive(Component)]
struct JumpDuration {
    timer: Timer,
}

#[derive(Component)]
struct MineDuration {
    timer: Stopwatch,
}

#[derive(Eq, PartialEq)]
enum PlayerJumpState {
    Jumping,
    Falling,
    NonJumping,
}

impl Default for PlayerJumpState {
    fn default() -> Self {
        PlayerJumpState::NonJumping
    }
}

#[derive(Component)]
struct JumpState {
    state: PlayerJumpState,
}

#[derive(Component)]
struct PlayerCollision {
    top: Option<f32>,
    right: Option<f32>,
    bottom: Option<f32>,
    left: Option<f32>,
}

impl Default for PlayerCollision {
    fn default() -> PlayerCollision {
        PlayerCollision {
            top: None,
            right: None,
            bottom: None,
            left: None,
        }
    }
}

#[derive(Component)]
struct CameraBoundsBox {
    center_coord: Vec3,
}

pub struct PlayerPlugin;

impl Plugin for PlayerPlugin {
    fn build(&self, app: &mut App) {
        //todo add destroy function
        app.add_system_set(
            SystemSet::on_update(GameState::InGame)
                .with_system(handle_camera_movement)
                .with_system(handle_movement)
                .with_system(handle_mining)
                .with_system(handle_terrain),
        )
        .add_system_set(SystemSet::on_enter(GameState::InGame).with_system(setup))
        .add_system_set(SystemSet::on_enter(GameState::Credits).with_system(destroy_player));
    }
}

<<<<<<< HEAD
#[derive(Component)]
pub struct CameraBoundsBox {
    pub center_coord: Vec3,
}

/// Helper method, used during loading file and during systemset enter
fn spawn_player(
    mut commands: &mut Commands,
    assets: &AssetServer,
    position: (u64, u64),
    mut camera_transform: &mut Transform,
) {
    // convert from game coordinate to bevy coordinate
    let real_x = position.0 as f32 * 32.;
    let real_y = -(position.1 as f32 * 32.);

    let camera_bounds = CameraBoundsBox {
        center_coord: Vec3::new(real_x, real_y, PLAYER_Z),
    };

    // center the camera on the player (or where the player will be)
    reset_camera(&camera_bounds, camera_transform);

    info!(
        "spawning player at position=({}, {}), real = ({}, {})",
        position.0, position.1, real_x, real_y
    );
=======
fn setup(mut commands: Commands, assets: Res<AssetServer>) {
>>>>>>> 3b800bc3
    //Player Entity
    commands
        .spawn_bundle(SpriteBundle {
            transform: Transform {
                // render in front of blocks
                translation: Vec3::new(real_x, real_y, PLAYER_Z),
                ..default()
            },
            texture: assets.load(PLAYER_ASSET),
            sprite: Sprite {
                custom_size: Some(Vec2::splat(PLAYER_SIZE)),
                ..default()
            },
            ..default()
        })
        .insert(Player)
        .insert(JumpDuration {
            timer: Timer::new(Duration::from_secs_f32(PLAYER_JUMP_DURATION), false),
        })
        .insert(MineDuration {
            timer: Stopwatch::new(),
        })
        .insert(JumpState {
            state: PlayerJumpState::default(),
        })
        .insert(camera_bounds);
}

fn destroy_player(
    query: Query<Entity, With<Player>>,
    mut camera_query: Query<(&mut Transform, With<CharacterCamera>, Without<Player>)>,
    mut commands: Commands,
) {
    for entity in query.iter() {
        commands.entity(entity).despawn();
    }

    for mut camera in camera_query.iter_mut() {
        camera.0.translation.x = PLAYER_START_COORDS[0];
        camera.0.translation.y = PLAYER_START_COORDS[1];
    }

    commands.remove_resource::<PlayerCollision>();
    commands.remove_resource::<CharacterCamera>();
    commands.remove_resource::<CameraBoundsBox>();
    commands.remove_resource::<JumpState>();
    commands.remove_resource::<MineDuration>();
    commands.remove_resource::<JumpDuration>();
    commands.remove_resource::<Camera2dBundle>();
    commands.remove_resource::<Transform>();
}

//Handles player movement, gravity, jumpstate
fn handle_movement(
    input: Res<Input<KeyCode>>,
    mut query: Query<(
        &mut Transform,
        &mut JumpDuration,
        &mut JumpState,
        With<Player>,
    )>,
    time: Res<Time>,
    terrain: Option<Res<Terrain>>,
) {
    for (mut player_transform, mut player_jump_timer, mut player_jump_state, _player) in
        query.iter_mut()
    {
        let mut x_vel = 0.;
        let mut y_vel = 0.;

        //Player moves left
        if input.pressed(KeyCode::A) {
            x_vel -= PLAYER_SPEED * time.delta_seconds();
        }

        //Player moves right
        if input.pressed(KeyCode::D) {
            x_vel += PLAYER_SPEED * time.delta_seconds();
        }

        //When space pressed, set player to jumping and start timer
        if input.just_pressed(KeyCode::Space)
            && player_jump_state.state == PlayerJumpState::NonJumping
        {
            player_jump_timer.timer.reset();
            player_jump_state.state = PlayerJumpState::Jumping;
        }

        //Player jumps (increases in height) for PLAYER_JUMP_DURATION seconds
        if !player_jump_timer.timer.finished()
            && player_jump_state.state == PlayerJumpState::Jumping
        {
            y_vel += (PLAYER_SPEED - GRAVITY) * time.delta_seconds();
            player_jump_timer.timer.tick(time.delta());
        }

        //sets jump state as player falling
        if player_jump_timer.timer.just_finished() {
            player_jump_state.state = PlayerJumpState::Falling;
        }

        player_transform.translation.x += x_vel;
        player_transform.translation.y += y_vel;

        // prevent going past horizontal world boundaries
        player_transform.translation.x = f32::min(
            f32::max(player_transform.translation.x, 0.0),
            ((CHUNK_WIDTH - 1) * 32) as f32,
        );

        if let Some(ref terrain) = terrain {
            let player_collision =
                get_collisions(&player_transform, terrain, input.pressed(KeyCode::F7));

            if player_collision.left.is_some() {
                player_transform.translation.x = player_collision.left.unwrap();
            }
            if player_collision.right.is_some() {
                player_transform.translation.x = player_collision.right.unwrap();
            }
            if player_collision.top.is_some() {
                player_transform.translation.y = player_collision.top.unwrap();
            }
            if player_collision.bottom.is_some() {
                player_transform.translation.y = player_collision.bottom.unwrap();
            }
        }

        //lse{
        //Handles Gravity
        player_transform.translation.y += GRAVITY * time.delta_seconds();
        //}
        if let Some(ref terrain) = terrain {
            let player_collision =
                get_collisions(&player_transform, terrain, input.pressed(KeyCode::F7));

            if player_collision.bottom.is_some() {
                player_transform.translation.y = player_collision.bottom.unwrap();
                player_jump_state.state = PlayerJumpState::NonJumping;
            }
        }
    }
}

fn get_collisions(
    player_transform: &Mut<Transform>,
    terrain: &Res<Terrain>,
    debug: bool,
) -> PlayerCollision {
    // Get block indices we need to check
    // Assume player is 1x1 for now

    let x_block_index = (player_transform.translation.x / 32.) as usize;
    let y_block_index = -(player_transform.translation.y / 32.) as usize;

    let sizes = Vec2 { x: 32.0, y: 32.0 };

    let mut collisions = PlayerCollision::default();

    for x_index in (cmp::max(1, x_block_index) - 1)..=(cmp::min(x_block_index + 1, CHUNK_WIDTH - 1))
    {
        for y_index in (cmp::max(1, y_block_index) - 1)..=y_block_index + 1
        //(cmp::min(y_block_index + 1, CHUNK_HEIGHT - 1))
        {
            let chunk_number = y_index / CHUNK_HEIGHT;
            let chunk_y_index = y_index - (chunk_number * CHUNK_HEIGHT);

            let block = terrain.chunks[chunk_number].blocks[chunk_y_index][x_index];
            if block.is_some() && block.unwrap().entity.is_some() {
                let block_pos = Vec3 {
                    x: to_world_point_x(x_index),
                    y: to_world_point_y(chunk_y_index, chunk_number as u64),
                    z: 2.,
                };
                let collision = collide(player_transform.translation, sizes, block_pos, sizes);
                match collision {
                    Some(Collision::Top) => collisions.bottom = Some(block_pos.y + sizes.y),
                    Some(Collision::Left) => collisions.right = Some(block_pos.x - sizes.x),
                    Some(Collision::Bottom) => collisions.top = Some(block_pos.y - sizes.y),
                    Some(Collision::Right) => collisions.left = Some(block_pos.x + sizes.x),
                    _ => (),
                }
                if debug {
                    info!("Block x: {}, y: {}, chunk: {}, collision: {:?}, playerxy: {:?}, blockxy: {},{}", x_index, chunk_y_index, chunk_number, collision, player_transform.translation, block_pos.x, block_pos.y);
                }
            }
        }
    }

    return collisions;
}

fn handle_camera_movement(
    mut query: Query<(&Transform, &mut CameraBoundsBox, With<Player>)>,
    mut camera_query: Query<(&mut Transform, With<CharacterCamera>, Without<Player>)>,
    input: Res<Input<KeyCode>>,
) {
    for (player_transform, mut camera_box, _player) in query.iter_mut() {
        //Likely has to be changed when multiplayer is added
        let mut camera = camera_query.single_mut();

        //Calculate distance from center based on box size
        let horizontal_dist = CAMERA_BOUNDS_SIZE[0] / 2.;
        let vert_dist = CAMERA_BOUNDS_SIZE[1] / 2.;

        //Calculates coordinates of bounds based on distance from center of camera box
        let cam_x = camera_box.center_coord[0];
        let cam_y = camera_box.center_coord[1];

        let right_bound = cam_x + horizontal_dist;
        let left_bound = cam_x - horizontal_dist;
        let top_bound = cam_y + vert_dist;
        let bottom_bound = cam_y - vert_dist;

        //Checks if player is hitting boundaries of camera box
        if player_transform.translation.x >= right_bound {
            //moves center of camera box by how far player is past boundary
            camera_box.center_coord[0] += player_transform.translation.x - right_bound;
            //moves camera accordingly
            camera.0.translation.x += player_transform.translation.x - right_bound;
        }

        if player_transform.translation.x <= left_bound {
            camera_box.center_coord[0] += player_transform.translation.x - left_bound;
            camera.0.translation.x += player_transform.translation.x - left_bound;
        }

        if player_transform.translation.y >= top_bound {
            camera_box.center_coord[1] += player_transform.translation.y - top_bound;
            camera.0.translation.y += player_transform.translation.y - top_bound;
        }

        if player_transform.translation.y <= bottom_bound {
            camera_box.center_coord[1] += player_transform.translation.y - bottom_bound;
            camera.0.translation.y += player_transform.translation.y - bottom_bound;
        }

        //DEBUGGING: Free Roam Camera with Arrow Keys
        if input.pressed(KeyCode::Right) {
            camera.0.translation.x += 25.;
        }
        if input.pressed(KeyCode::Left) {
            camera.0.translation.x -= 25.;
        }
        if input.pressed(KeyCode::Up) {
            camera.0.translation.y += 25.;
        }
        if input.pressed(KeyCode::Down) {
            camera.0.translation.y -= 25.;
        }

        //Pressing R returns camera to player after free roam
        if input.pressed(KeyCode::R) {
            camera.0.translation.x = camera_box.center_coord[0];
            camera.0.translation.y = camera_box.center_coord[1];
        }
    }
}

fn handle_mining(
    mut windows: ResMut<Windows>,
    mouse: Res<Input<MouseButton>>,
    mut query: Query<(
        &mut Transform,
        &mut CameraBoundsBox,
        &mut MineDuration,
        With<Player>,
    )>,
    mut commands: Commands,
    mut terrain: ResMut<Terrain>,
    time: Res<Time>,
) {
    let window = windows.get_primary_mut();

    if !window.is_none() {
        let win = window.unwrap();

        for (transform, camera_box, mut mine_timer, _player) in query.iter_mut() {
            let ms = win.cursor_position();

            if !ms.is_none() {
                let mouse_pos = ms.unwrap();

                //calculate distance of click from camera center
                let dist_x = mouse_pos.x - (WIN_W / 2.);
                let dist_y = mouse_pos.y - (WIN_H / 2.);

                //calculate bevy choords of click
                let game_x = camera_box.center_coord.x + dist_x;
                let game_y = camera_box.center_coord.y + dist_y;

                //calculate block coords from bevy coords
                let block_x = (game_x / 32.).round() as usize;
                let block_y = (game_y / -32.).round() as usize;

                //calculate player distance from mined blocks
                let player_x_coord = transform.translation.x;
                let player_y_coord = transform.translation.y;

                let player_x = (player_x_coord / 32.).round();
                let player_y = (player_y_coord / -32.).round();

                let mine_dist = ((block_x as f32 - player_x).powi(2)
                    + (block_y as f32 - player_y).powi(2) as f32)
                    .sqrt();

                if mouse.pressed(MouseButton::Left)
                    && mine_dist <= PLAYER_MINE_RADIUS
                    && block_exists(block_x, block_y, &mut terrain)
                {
                    if mine_timer.timer.elapsed_secs() >= PLAYER_MINE_DURATION {
                        let _res = destroy_block(block_x, block_y, &mut commands, &mut terrain);
                        mine_timer.timer.reset();
                    }

                    mine_timer.timer.tick(time.delta());
                } else if mouse.just_released(MouseButton::Left) {
                    mine_timer.timer.reset();
                }

                //DEBUGGING: Right click to instantly mine
                if mouse.pressed(MouseButton::Right) {
                    let _res = destroy_block(block_x, block_y, &mut commands, &mut terrain);
                }
            }
        }
    }
}

fn handle_terrain(
    mut query: Query<(&mut Transform, With<Player>)>,
    mut terrain: ResMut<Terrain>,
    assets: Res<AssetServer>,
    mut commands: Commands,
) {
    for (player_transform, _player) in query.iter_mut() {
        //player_transform.translation.y / CHUNK_HEIGHT
        //300/32 > 16
        let chunk_size = terrain.chunks.len();
        let chunk_number = -player_transform.translation.y as usize / CHUNK_HEIGHT / 32;
        let mid_point = ((chunk_number + 1) * CHUNK_HEIGHT * 32) - CHUNK_HEIGHT * 16;

        //If you are beneath the midpoint then you either spawn or render chunk
        if -player_transform.translation.y >= mid_point as f32 {
            if chunk_size - 1 == chunk_number {
                spawn_chunk(chunk_size as u64, &mut commands, &assets, &mut terrain);
            } else if let Some(chunk) = terrain.chunks.get_mut(chunk_number + 1) {
                if !chunk.rendered {
                    render_chunk(chunk.chunk_number, &mut commands, &assets, chunk)
                }
            };
            if chunk_number > 0 {
                if let Some(chunk) = terrain.chunks.get_mut(chunk_number - 1) {
                    if chunk.rendered {
                        derender_chunk(&mut commands, chunk);
                    }
                };
            }
        } else {
            if let Some(chunk) = terrain
                .chunks
                .get_mut(cmp::max(0, (chunk_number as i32) - 1) as usize)
            {
                if !chunk.rendered {
                    render_chunk(chunk.chunk_number, &mut commands, &assets, chunk)
                }
            };
            if let Some(chunk) = terrain.chunks.get_mut(chunk_number + 1) {
                if chunk.rendered {
                    derender_chunk(&mut commands, chunk);
                }
            };
        }
    }
}

// spawns the player at a specific position
pub fn spawn_player_pos(position: (u64, u64), mut commands: &mut Commands, assets: &AssetServer, camera_transform: &mut Transform) {
    spawn_player(&mut commands, assets, position, camera_transform);
}

// startup system, spawns the player at 0,0
fn setup(mut commands: Commands, assets: Res<AssetServer>,
    mut query: Query<(&mut Transform, With<CharacterCamera>, Without<Player>)>) {
    spawn_player(&mut commands, assets.as_ref(), PLAYER_START_COORDS, &mut query.get_single_mut().unwrap().0);
}

/// Helper function, centers the camera in the camera bounds
fn reset_camera(
    mut camera_bounds: &CameraBoundsBox,
    mut camera_transform: &mut Transform,
){
    camera_transform.translation.x = camera_bounds.center_coord[0];
    camera_transform.translation.y = camera_bounds.center_coord[1];
}<|MERGE_RESOLUTION|>--- conflicted
+++ resolved
@@ -96,11 +96,6 @@
             left: None,
         }
     }
-}
-
-#[derive(Component)]
-struct CameraBoundsBox {
-    center_coord: Vec3,
 }
 
 pub struct PlayerPlugin;
@@ -120,7 +115,6 @@
     }
 }
 
-<<<<<<< HEAD
 #[derive(Component)]
 pub struct CameraBoundsBox {
     pub center_coord: Vec3,
@@ -148,9 +142,6 @@
         "spawning player at position=({}, {}), real = ({}, {})",
         position.0, position.1, real_x, real_y
     );
-=======
-fn setup(mut commands: Commands, assets: Res<AssetServer>) {
->>>>>>> 3b800bc3
     //Player Entity
     commands
         .spawn_bundle(SpriteBundle {
@@ -189,8 +180,8 @@
     }
 
     for mut camera in camera_query.iter_mut() {
-        camera.0.translation.x = PLAYER_START_COORDS[0];
-        camera.0.translation.y = PLAYER_START_COORDS[1];
+        camera.0.translation.x = PLAYER_START_COORDS.0 as f32;
+        camera.0.translation.y = PLAYER_START_COORDS.1 as f32;
     }
 
     commands.remove_resource::<PlayerCollision>();
