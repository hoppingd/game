--- conflicted
+++ resolved
@@ -18,7 +18,10 @@
 
 const BASE_SEED: u64 = 82981925813;
 
-<<<<<<< HEAD
+/// Increase for smaller caves
+/// Decrease for bigger caves
+const PERLIN_CAVE_THRESHOLD: f32 = 1.75;
+
 pub mod client {
     use super::*;
     pub struct WorldPlugin;
@@ -39,24 +42,6 @@
                 SystemSet::on_exit(states::client::GameState::InGame).with_system(destroy_world),
             );
         }
-=======
-//Increase for smaller caves
-//Decrease for bigger caves
-const PERLIN_CAVE_THRESHOLD: f32 = 1.75;
-pub struct WorldPlugin;
-
-impl Plugin for WorldPlugin {
-    fn build(&self, app: &mut App) {
-        app.add_system_set(
-            SystemSet::on_enter(states::GameState::InGame).with_system(create_world),
-        )
-        .add_system_set(
-            SystemSet::on_update(states::GameState::InGame)
-                .with_system(f2_prints_terrain)
-                .with_system(g_deletes_random_block),
-        )
-        .add_system_set(SystemSet::on_exit(states::GameState::InGame).with_system(destroy_world));
->>>>>>> 74bf8e80
     }
 }
 
@@ -204,8 +189,7 @@
                 }
 
                 for cave in caves {
-                    if depth > 0
-                        && (cave.chunk_number == depth - 1) || (cave.chunk_number == depth)
+                    if depth > 0 && (cave.chunk_number == depth - 1) || (cave.chunk_number == depth)
                     {
                         if cave.cave_map[y][x] > PERLIN_CAVE_THRESHOLD {
                             block_type = BlockType::CaveVoid;
@@ -249,25 +233,25 @@
         let random_trees = procedural_functions::generate_random_values(
             BASE_SEED, //Use hard-coded seed for now
             CHUNK_WIDTH,
-            0,CHUNK_WIDTH/8
+            0,
+            CHUNK_WIDTH / 8,
         );
 
         // Loop through chunk, filling in where blocks should be
         for x in 0..CHUNK_WIDTH {
             let hill_top = procedural_functions::slice_pos_x(x, &random_vals).round() as usize - 1;
-            let sand_depth = procedural_functions::slice_pos_x(x, &random_sand_depths).round() as usize - 1;
-            
-            if(random_trees[x] == 1){
+            let sand_depth =
+                procedural_functions::slice_pos_x(x, &random_sand_depths).round() as usize - 1;
+
+            if random_trees[x] == 1 {
                 let block_type = BlockType::PalmTreeBlock;
 
-                c.blocks[hill_top-1][x] = Some(Block {
+                c.blocks[hill_top - 1][x] = Some(Block {
                     block_type,
                     entity: None,
                 });
             }
-            for y in 
-              hill_top..sand_depth
-            {
+            for y in hill_top..sand_depth {
                 let block_type = BlockType::Sand;
 
                 c.blocks[y][x] = Some(Block {
@@ -276,8 +260,7 @@
                 });
             }
 
-            for y in sand_depth..CHUNK_HEIGHT
-            {
+            for y in sand_depth..CHUNK_HEIGHT {
                 let mut block_type = BlockType::Sandstone;
 
                 // Check if this is within the bounds of an ore vein
@@ -410,7 +393,7 @@
     Coal,
     CaveVoid,
     Sand,
-    PalmTreeBlock
+    PalmTreeBlock,
 }
 
 impl BlockType {
@@ -422,7 +405,6 @@
             BlockType::CaveVoid => "",
             BlockType::Sand => "Sand.png",
             BlockType::PalmTreeBlock => "PalmTreeBlock.png",
-
         }
     }
 }
